<<<<<<< HEAD
=======
use std::fmt::{self, Debug};
use std::marker::PhantomData;
use std::sync::{Arc, Mutex};

#[cfg(all(feature = "gpu", not(target_os = "macos")))]
>>>>>>> bdda52a4
use crate::cl;
use crate::error::Error;
use crate::poseidon::SimplePoseidonBatchHasher;
use crate::{Arity, BatchHasher, Strength, DEFAULT_STRENGTH};
use bellperson::bls::Fr;
use generic_array::GenericArray;
<<<<<<< HEAD
use paired::bls12_381::Fr;
use std::marker::PhantomData;

#[derive(Clone, Copy, Debug)]
pub enum BatcherType {
    CustomGPU(cl::GPUSelector),
=======
#[cfg(all(feature = "gpu", not(target_os = "macos")))]
use triton::FutharkContext;

#[derive(Clone)]
pub enum BatcherType {
    #[cfg(all(feature = "gpu", not(target_os = "macos")))]
    CustomGPU(cl::GPUSelector),
    #[cfg(all(feature = "gpu", target_os = "macos"))]
    CustomGPU(()),
    #[cfg(all(feature = "gpu", not(target_os = "macos")))]
    FromFutharkContext(Arc<Mutex<FutharkContext>>),
    #[cfg(all(feature = "gpu", target_os = "macos"))]
    FromFutharkContext(()),
>>>>>>> bdda52a4
    GPU,
    CPU,
}

impl Debug for BatcherType {
    fn fmt(&self, f: &mut fmt::Formatter<'_>) -> fmt::Result {
        f.write_fmt(format_args!("BatcherType::"))?;
        match self {
            BatcherType::FromFutharkContext(_) => f.write_fmt(format_args!("FromFutharkContext")),
            BatcherType::CustomGPU(x) => f.write_fmt(format_args!("CustomGPU({:?})", x)),
            BatcherType::CPU => f.write_fmt(format_args!("CPU")),
            BatcherType::GPU => f.write_fmt(format_args!("GPU")),
        }
    }
}

#[cfg(not(target_os = "macos"))]
use crate::gpu::GPUBatchHasher;

pub enum Batcher<A>
where
    A: Arity<Fr>,
{
    #[cfg(not(target_os = "macos"))]
    GPU(GPUBatchHasher<A>),
    #[cfg(target_os = "macos")]
    GPU(NoGPUBatchHasher<A>),
    CPU(SimplePoseidonBatchHasher<A>),
}

impl<A> Batcher<A>
where
    A: Arity<Fr>,
{
    pub(crate) fn t(&self) -> BatcherType {
        match self {
            Batcher::GPU(_) => BatcherType::GPU,
            Batcher::CPU(_) => BatcherType::CPU,
        }
    }

    pub fn new(t: &BatcherType, max_batch_size: usize, gpu_index:usize) -> Result<Self, Error> {
        Self::new_with_strength(DEFAULT_STRENGTH, t, max_batch_size, gpu_index)
    }

    pub(crate) fn new_with_strength(
        strength: Strength,
        t: &BatcherType,
        max_batch_size: usize,
        gpu_index:usize,
    ) -> Result<Self, Error> {
        match t {
            #[cfg(all(feature = "gpu", target_os = "macos"))]
            BatcherType::GPU => unimplemented!("GPU unsupported on macos"),
            #[cfg(all(feature = "gpu", not(target_os = "macos")))]
            BatcherType::GPU => Ok(Batcher::GPU(GPUBatchHasher::<A>::new_with_strength(
                cl::default_futhark_context(gpu_index)?,
                strength,
                max_batch_size,
            )?)),
            #[cfg(all(feature = "gpu", target_os = "macos"))]
            BatcherType::CustomGPU(_) => unimplemented!("GPU unsupported on macos"),
            #[cfg(all(feature = "gpu", not(target_os = "macos")))]
            BatcherType::CustomGPU(selector) => {
                Ok(Batcher::GPU(GPUBatchHasher::<A>::new_with_strength(
                    cl::futhark_context(*selector)?,
                    strength,
                    max_batch_size,
                )?))
            }
            BatcherType::CPU => Ok(Batcher::CPU(
                SimplePoseidonBatchHasher::<A>::new_with_strength(strength, max_batch_size)?,
            )),
            #[cfg(all(feature = "gpu", not(target_os = "macos")))]
            BatcherType::FromFutharkContext(futhark_context) => {
                Ok(Batcher::GPU(GPUBatchHasher::<A>::new_with_strength(
                    futhark_context.clone(),
                    strength,
                    max_batch_size,
                )?))
            }
            #[cfg(all(feature = "gpu", target_os = "macos"))]
            BatcherType::FromFutharkContext(_) => unimplemented!("GPU unsupported on macos"),
        }
    }

    #[cfg(all(feature = "gpu", not(target_os = "macos")))]
    pub(crate) fn futhark_context(&self) -> Option<Arc<Mutex<FutharkContext>>> {
        match self {
            Batcher::GPU(b) => Some(b.futhark_context()),
            _ => None,
        }
    }

    #[cfg(all(feature = "gpu", target_os = "macos"))]
    pub(crate) fn futhark_context(&self) -> Option<()> {
        match self {
            _ => None,
        }
    }
}

impl<A> BatchHasher<A> for Batcher<A>
where
    A: Arity<Fr>,
{
    fn hash(&mut self, preimages: &[GenericArray<Fr, A>]) -> Result<Vec<Fr>, Error> {
        match self {
            Batcher::GPU(batcher) => batcher.hash(preimages),
            Batcher::CPU(batcher) => batcher.hash(preimages),
        }
    }

    fn max_batch_size(&self) -> usize {
        match self {
            Batcher::GPU(batcher) => batcher.max_batch_size(),
            Batcher::CPU(batcher) => batcher.max_batch_size(),
        }
    }
}

// /// NoGPUBatchHasher is a dummy required so we can build with the gpu flag even on platforms on which we cannot currently
// /// run with GPU.
pub struct NoGPUBatchHasher<A>(PhantomData<A>);

impl<A> BatchHasher<A> for NoGPUBatchHasher<A>
where
    A: Arity<Fr>,
{
    fn hash(&mut self, _preimages: &[GenericArray<Fr, A>]) -> Result<Vec<Fr>, Error> {
        unimplemented!();
    }

    fn max_batch_size(&self) -> usize {
        unimplemented!();
    }
}

#[cfg(all(feature = "gpu", not(target_os = "macos")))]
impl<A> NoGPUBatchHasher<A>
where
    A: Arity<Fr>,
{
    fn futhark_context(&self) -> Arc<Mutex<FutharkContext>> {
        unimplemented!()
    }
}

#[cfg(all(feature = "gpu", target_os = "macos"))]
impl<A> NoGPUBatchHasher<A>
where
    A: Arity<Fr>,
{
    fn futhark_context(&self) -> () {
        unimplemented!()
    }
}<|MERGE_RESOLUTION|>--- conflicted
+++ resolved
@@ -1,25 +1,14 @@
-<<<<<<< HEAD
-=======
 use std::fmt::{self, Debug};
 use std::marker::PhantomData;
 use std::sync::{Arc, Mutex};
 
 #[cfg(all(feature = "gpu", not(target_os = "macos")))]
->>>>>>> bdda52a4
 use crate::cl;
 use crate::error::Error;
 use crate::poseidon::SimplePoseidonBatchHasher;
 use crate::{Arity, BatchHasher, Strength, DEFAULT_STRENGTH};
 use bellperson::bls::Fr;
 use generic_array::GenericArray;
-<<<<<<< HEAD
-use paired::bls12_381::Fr;
-use std::marker::PhantomData;
-
-#[derive(Clone, Copy, Debug)]
-pub enum BatcherType {
-    CustomGPU(cl::GPUSelector),
-=======
 #[cfg(all(feature = "gpu", not(target_os = "macos")))]
 use triton::FutharkContext;
 
@@ -33,7 +22,6 @@
     FromFutharkContext(Arc<Mutex<FutharkContext>>),
     #[cfg(all(feature = "gpu", target_os = "macos"))]
     FromFutharkContext(()),
->>>>>>> bdda52a4
     GPU,
     CPU,
 }
