--- conflicted
+++ resolved
@@ -5,8 +5,6 @@
 use std::sync::{Arc, Mutex, RwLock};
 use triton::bindings;
 use triton::FutharkContext;
-//use bellperson::gpu::alloc_gpu_device_index;
-
 
 const MAX_LEN: usize = 128;
 
@@ -20,26 +18,9 @@
     function: u8,
 }
 
-
-
-/*
-#[derive(Debug, Clone, Default)]
-struct bus_id_info {
-    bus_id: u32,
-    //index_id:u32,
-    is_occupied: bool,
-    tasks : u32,
-}*/
-
 lazy_static! {
     pub static ref FUTHARK_CONTEXT_MAP: RwLock<HashMap<u32, Arc<Mutex<FutharkContext>>>> =
         RwLock::new(HashMap::new());
-}
-
-#[derive(Debug, Clone, Copy)]
-pub enum GPUSelector {
-    BusId(u32),
-    Index(usize),
 }
 
 #[derive(Debug, Clone)]
@@ -54,7 +35,6 @@
     CannotCreateQueue,
 }
 pub type ClResult<T> = std::result::Result<T, ClError>;
-
 
 impl fmt::Display for ClError {
     fn fmt(&self, f: &mut fmt::Formatter) -> Result<(), fmt::Error> {
@@ -188,18 +168,12 @@
             return Ok(dev);
         }
     }
+
     Err(ClError::DeviceNotFound)
 }
 
 fn get_all_devices() -> ClResult<Vec<bindings::cl_device_id>> {
     let mut devices = Vec::new();
-<<<<<<< HEAD
-    for platform in get_platforms()? {
-        info!(
-            "get device list for platform: {}!",
-            get_platform_name(platform)?
-        );
-=======
 
     let mut platforms = get_platforms()?;
 
@@ -214,7 +188,6 @@
     }
 
     for platform in platforms {
->>>>>>> 221ec39b
         if let Ok(devs) = get_devices(platform) {
             for dev in devs {
                 devices.push(dev);
@@ -324,9 +297,9 @@
 }
 
 pub fn default_futhark_context(gpu_inex:usize) -> ClResult<Arc<Mutex<FutharkContext>>> {
-    //let index = alloc_gpu_device_index();
+
     futhark_context(GPUSelector::Index(gpu_inex))
-    //futhark_context(GPUSelector::Index(0))
+
 }
 
 fn to_u32(inp: &[u8]) -> u32 {
