--- conflicted
+++ resolved
@@ -1,8 +1,5 @@
 use crate::batch_hasher::{Batcher, BatcherType};
-<<<<<<< HEAD
-=======
 #[cfg(all(feature = "gpu", not(target_os = "macos")))]
->>>>>>> bdda52a4
 use crate::cl::GPUSelector;
 use crate::error::Error;
 use crate::poseidon::{Poseidon, PoseidonConstants};
@@ -118,7 +115,7 @@
         gpu_index: usize,
     ) -> Result<Self, Error> {
         let column_batcher = match &t {
-            Some(t) => Some(Batcher::<ColumnArity>::new(t, max_column_batch_size)?),
+            Some(t) => Some(Batcher::<ColumnArity>::new(t, max_column_batch_size, gpu_index)?),
             None => None,
         };
 
@@ -133,8 +130,9 @@
                 leaf_count,
                 max_tree_batch_size,
                 0,
+                gpu_index,
             )?,
-            None => TreeBuilder::<TreeArity>::new(t, leaf_count, max_tree_batch_size, 0)?,
+            None => TreeBuilder::<TreeArity>::new(t, leaf_count, max_tree_batch_size, 0, gpu_index)?,
         };
 
         let builder = Self {
@@ -142,27 +140,8 @@
             data: vec![Fr::zero(); leaf_count],
             fill_index: 0,
             column_constants: PoseidonConstants::<Bls12, ColumnArity>::new(),
-<<<<<<< HEAD
-            column_batcher: if let Some(t) = &t {
-                Some(Batcher::<ColumnArity>::new(
-                    t,
-                    max_column_batch_size,
-                    gpu_index,
-                )?)
-            } else {
-                None
-            },
-            tree_builder: TreeBuilder::<TreeArity>::new(
-                t,
-                leaf_count,
-                max_tree_batch_size,
-                0,
-                gpu_index,
-            )?,
-=======
             column_batcher,
             tree_builder,
->>>>>>> bdda52a4
         };
 
         Ok(builder)
