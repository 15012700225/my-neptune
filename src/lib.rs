#![allow(dead_code)]
#![allow(unused_imports)]
#[macro_use]
extern crate lazy_static;

pub use crate::poseidon::{Arity, Poseidon};
use crate::round_constants::generate_constants;
pub use bellperson::bls::Fr as Scalar;
use bellperson::bls::FrRepr;
pub use error::Error;
use ff::{Field, PrimeField, ScalarEngine};
use generic_array::GenericArray;

/// Poseidon circuit
pub mod circuit;
pub mod error;
mod matrix;
mod mds;

/// Poseidon hash
pub mod poseidon;
mod poseidon_alt;
mod preprocessing;
mod round_constants;

/// Tree Builder
#[cfg(feature = "gpu")]
pub mod tree_builder;

/// Column Tree Builder
#[cfg(feature = "gpu")]
pub mod column_tree_builder;

<<<<<<< HEAD

#[cfg(all(feature = "gpu", not(target_os = "macos")))]
mod gpu;

#[cfg(all(feature = "gpu", not(target_os = "macos")))]

=======
#[cfg(feature = "gpu")]
mod gpu;

#[cfg(feature = "gpu")]
>>>>>>> f7dc05ad
pub mod cl;

/// Batch Hasher
#[cfg(feature = "gpu")]
pub mod batch_hasher;

pub(crate) const TEST_SEED: [u8; 16] = [
    0x59, 0x62, 0xbe, 0x5d, 0x76, 0x3d, 0x31, 0x8d, 0x17, 0xdb, 0x37, 0x32, 0x54, 0x06, 0xbc, 0xe5,
];

#[derive(Copy, Clone, Debug)]
pub enum Strength {
    Standard,
    Strengthened,
}

pub(crate) const DEFAULT_STRENGTH: Strength = Strength::Standard;

pub trait BatchHasher<A>
where
    A: Arity<Scalar>,
{
    // type State;

    fn hash(&mut self, preimages: &[GenericArray<Scalar, A>]) -> Result<Vec<Scalar>, Error>;

    fn hash_into_slice(
        &mut self,
        target_slice: &mut [Scalar],
        preimages: &[GenericArray<Scalar, A>],
    ) -> Result<(), Error> {
        assert_eq!(target_slice.len(), preimages.len());
        // FIXME: Account for max batch size.

        Ok(target_slice.copy_from_slice(self.hash(preimages)?.as_slice()))
    }

    /// `max_batch_size` is advisory. Implenters of `BatchHasher` should ensure that up to the returned max hashes can
    /// be safely performed on the target GPU (currently 2080Ti). The max returned should represent a safe batch size
    /// optimized for performance.
    /// `BatchHasher` users are responsible for not attempting to hash batches larger than the advised maximum.
    fn max_batch_size(&self) -> usize {
        700000
    }
}

// Round numbers for supported arities. Not all arities have been supplied.
// If a new arity need be supported, the appropriate value should be included by running
// the script: https://extgit.iaik.tugraz.at/krypto/hadeshash/blob/master/code/scripts/calc_round_numbers.py
fn round_numbers_base(arity: usize) -> (usize, usize) {
    let width = arity + 1;

    let full_rounds = 8;
    let partial_rounds = match width {
        2 | 3 => 55,
        4 | 5 | 6 | 7 => 56,
        8 | 9 | 10 | 11 | 12 => 57,
        17 | 25 => 59,
        37 => 60,
        65 => 61,
        _ => panic!(format!("unsupported arity, {}", arity)),
    };

    (full_rounds, partial_rounds)
}

// In case of newly-discovered attacks, we may need stronger security.
// This option exists so we can preemptively create circuits in order to switch
// to them quickly if needed.
//
// "A realistic alternative is to increase the number of partial rounds by 25%.
// Then it is unlikely that a new attack breaks through this number,
// but even if this happens then the complexity is almost surely above 2^64, and you will be safe."
// - D Khovratovich
fn round_numbers_strengthened(arity: usize) -> (usize, usize) {
    let (full_round, partial_rounds) = round_numbers_base(arity);

    // Increase by 25%, rounding up.
    let strengthened_partial_rounds = f64::ceil(partial_rounds as f64 * 1.25) as usize;

    (full_round, strengthened_partial_rounds)
}

pub fn round_numbers(arity: usize, strength: &Strength) -> (usize, usize) {
    match strength {
        Strength::Standard => round_numbers_base(arity),
        Strength::Strengthened => round_numbers_strengthened(arity),
    }
}

/// convert
pub fn scalar_from_u64<Fr: PrimeField>(i: u64) -> Fr {
    Fr::from_repr(<Fr::Repr as From<u64>>::from(i)).unwrap()
}

/// create field element from four u64
pub fn scalar_from_u64s(parts: [u64; 4]) -> Scalar {
    Scalar::from_repr(FrRepr(parts)).unwrap()
}

const SBOX: u8 = 1; // x^5
const FIELD: u8 = 1; // Gf(p)

fn round_constants<E: ScalarEngine>(arity: usize, strength: &Strength) -> Vec<E::Fr> {
    let t = arity + 1;

    let (full_rounds, partial_rounds) = round_numbers(arity, strength);

    let r_f = full_rounds as u16;
    let r_p = partial_rounds as u16;

    let fr_num_bits = E::Fr::NUM_BITS;
    let field_size = {
        assert!(fr_num_bits <= std::u16::MAX as u32);
        // It's safe to convert to u16 for compatibility with other types.
        fr_num_bits as u16
    };

    generate_constants::<E>(FIELD, SBOX, field_size, t as u16, r_f, r_p)
}

/// Apply the quintic S-Box (s^5) to a given item
pub(crate) fn quintic_s_box<E: ScalarEngine>(
    l: &mut E::Fr,
    pre_add: Option<&E::Fr>,
    post_add: Option<&E::Fr>,
) {
    if let Some(x) = pre_add {
        l.add_assign(x);
    }
    let mut tmp = l.clone();
    tmp.square(); // l^2
    tmp.square(); // l^4
    l.mul_assign(&tmp); // l^5
    if let Some(x) = post_add {
        l.add_assign(x);
    }
}

#[cfg(test)]
mod tests {
    use super::*;

    #[test]
    fn test_strengthened_round_constants() {
        let cases = [
            (1, 69),
            (2, 69),
            (3, 70),
            (4, 70),
            (5, 70),
            (6, 70),
            (7, 72),
            (8, 72),
            (9, 72),
            (10, 72),
            (11, 72),
            (16, 74),
            (24, 74),
            (36, 75),
            (64, 77),
        ];

        cases.iter().for_each(|(arity, expected_rounds)| {
            let (full_rounds, actual_rounds) = round_numbers_strengthened(*arity);
            assert_eq!(8, full_rounds);
            assert_eq!(
                *expected_rounds, actual_rounds,
                "wrong number of partial rounds for arity {}",
                *arity
            );
        })
    }
}<|MERGE_RESOLUTION|>--- conflicted
+++ resolved
@@ -31,19 +31,12 @@
 #[cfg(feature = "gpu")]
 pub mod column_tree_builder;
 
-<<<<<<< HEAD
-
-#[cfg(all(feature = "gpu", not(target_os = "macos")))]
+
+#[cfg(feature = "gpu")]
 mod gpu;
 
-#[cfg(all(feature = "gpu", not(target_os = "macos")))]
-
-=======
-#[cfg(feature = "gpu")]
-mod gpu;
-
-#[cfg(feature = "gpu")]
->>>>>>> f7dc05ad
+#[cfg(feature = "gpu")]
+
 pub mod cl;
 
 /// Batch Hasher
