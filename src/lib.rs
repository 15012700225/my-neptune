#![allow(dead_code)]
#![allow(unused_imports)]
#[macro_use]
extern crate lazy_static;

pub use crate::poseidon::{Arity, Poseidon};
use crate::round_constants::generate_constants;
pub use bellperson::bls::Fr as Scalar;
use bellperson::bls::FrRepr;
pub use error::Error;
use ff::{Field, PrimeField, ScalarEngine};
use generic_array::GenericArray;

/// Poseidon circuit
pub mod circuit;
pub mod error;
mod matrix;
mod mds;

/// Poseidon hash
pub mod poseidon;
mod poseidon_alt;
mod preprocessing;
mod round_constants;

/// Tree Builder
#[cfg(feature = "gpu")]
pub mod tree_builder;

/// Column Tree Builder
#[cfg(feature = "gpu")]
pub mod column_tree_builder;

<<<<<<< HEAD
#[cfg(feature = "gpu")]
pub mod gpu;

#[cfg(feature = "gpu")]
=======
#[cfg(all(feature = "gpu", not(target_os = "macos")))]
mod gpu;

#[cfg(all(feature = "gpu", not(target_os = "macos")))]
>>>>>>> 221ec39b
pub mod cl;

/// Batch Hasher
#[cfg(feature = "gpu")]
pub mod batch_hasher;

pub(crate) const TEST_SEED: [u8; 16] = [
    0x59, 0x62, 0xbe, 0x5d, 0x76, 0x3d, 0x31, 0x8d, 0x17, 0xdb, 0x37, 0x32, 0x54, 0x06, 0xbc, 0xe5,
];

#[derive(Copy, Clone, Debug)]
pub enum Strength {
    Standard,
    Strengthened,
}

pub(crate) const DEFAULT_STRENGTH: Strength = Strength::Standard;

pub trait BatchHasher<A>
where
    A: Arity<Scalar>,
{
    // type State;

    fn hash(&mut self, preimages: &[GenericArray<Scalar, A>]) -> Result<Vec<Scalar>, Error>;

    fn hash_into_slice(
        &mut self,
        target_slice: &mut [Scalar],
        preimages: &[GenericArray<Scalar, A>],
    ) -> Result<(), Error> {
        assert_eq!(target_slice.len(), preimages.len());
        // FIXME: Account for max batch size.

        Ok(target_slice.copy_from_slice(self.hash(preimages)?.as_slice()))
    }

    /// `max_batch_size` is advisory. Implenters of `BatchHasher` should ensure that up to the returned max hashes can
    /// be safely performed on the target GPU (currently 2080Ti). The max returned should represent a safe batch size
    /// optimized for performance.
    /// `BatchHasher` users are responsible for not attempting to hash batches larger than the advised maximum.
    fn max_batch_size(&self) -> usize {
        700000
    }
}

// Round numbers for supported arities. Not all arities have been supplied.
// If a new arity need be supported, the appropriate value should be included by running
// the script: https://extgit.iaik.tugraz.at/krypto/hadeshash/blob/master/code/scripts/calc_round_numbers.py
fn round_numbers_base(arity: usize) -> (usize, usize) {
    let width = arity + 1;

    let full_rounds = 8;
    let partial_rounds = match width {
        2 | 3 => 55,
        4 | 5 | 6 | 7 => 56,
        8 | 9 | 10 | 11 | 12 => 57,
        17 | 25 => 59,
        37 => 60,
        65 => 61,
        _ => panic!(format!("unsupported arity, {}", arity)),
    };

    (full_rounds, partial_rounds)
}

// In case of newly-discovered attacks, we may need stronger security.
// This option exists so we can preemptively create circuits in order to switch
// to them quickly if needed.
//
// "A realistic alternative is to increase the number of partial rounds by 25%.
// Then it is unlikely that a new attack breaks through this number,
// but even if this happens then the complexity is almost surely above 2^64, and you will be safe."
// - D Khovratovich
fn round_numbers_strengthened(arity: usize) -> (usize, usize) {
    let (full_round, partial_rounds) = round_numbers_base(arity);

    // Increase by 25%, rounding up.
    let strengthened_partial_rounds = f64::ceil(partial_rounds as f64 * 1.25) as usize;

    (full_round, strengthened_partial_rounds)
}

pub fn round_numbers(arity: usize, strength: &Strength) -> (usize, usize) {
    match strength {
        Strength::Standard => round_numbers_base(arity),
        Strength::Strengthened => round_numbers_strengthened(arity),
    }
}

/// convert
pub fn scalar_from_u64<Fr: PrimeField>(i: u64) -> Fr {
    Fr::from_repr(<Fr::Repr as From<u64>>::from(i)).unwrap()
}

/// create field element from four u64
pub fn scalar_from_u64s(parts: [u64; 4]) -> Scalar {
    Scalar::from_repr(FrRepr(parts)).unwrap()
}

const SBOX: u8 = 1; // x^5
const FIELD: u8 = 1; // Gf(p)

fn round_constants<E: ScalarEngine>(arity: usize, strength: &Strength) -> Vec<E::Fr> {
    let t = arity + 1;

    let (full_rounds, partial_rounds) = round_numbers(arity, strength);

    let r_f = full_rounds as u16;
    let r_p = partial_rounds as u16;

    let fr_num_bits = E::Fr::NUM_BITS;
    let field_size = {
        assert!(fr_num_bits <= std::u16::MAX as u32);
        // It's safe to convert to u16 for compatibility with other types.
        fr_num_bits as u16
    };

    generate_constants::<E>(FIELD, SBOX, field_size, t as u16, r_f, r_p)
}

/// Apply the quintic S-Box (s^5) to a given item
pub(crate) fn quintic_s_box<E: ScalarEngine>(
    l: &mut E::Fr,
    pre_add: Option<&E::Fr>,
    post_add: Option<&E::Fr>,
) {
    if let Some(x) = pre_add {
        l.add_assign(x);
    }
    let c = *l;
    let mut tmp = l.clone();
    tmp.mul_assign(&c);
    tmp.mul_assign(&tmp.clone());
    l.mul_assign(&tmp);
    if let Some(x) = post_add {
        l.add_assign(x);
    }
}

#[cfg(test)]
mod tests {
    use super::*;

    #[test]
    fn test_strengthened_round_constants() {
        let cases = [
            (1, 69),
            (2, 69),
            (3, 70),
            (4, 70),
            (5, 70),
            (6, 70),
            (7, 72),
            (8, 72),
            (9, 72),
            (10, 72),
            (11, 72),
            (16, 74),
            (24, 74),
            (36, 75),
            (64, 77),
        ];

        cases.iter().for_each(|(arity, expected_rounds)| {
            let (full_rounds, actual_rounds) = round_numbers_strengthened(*arity);
            assert_eq!(8, full_rounds);
            assert_eq!(
                *expected_rounds, actual_rounds,
                "wrong number of partial rounds for arity {}",
                *arity
            );
        })
    }
}<|MERGE_RESOLUTION|>--- conflicted
+++ resolved
@@ -23,6 +23,9 @@
 mod preprocessing;
 mod round_constants;
 
+/// Hash types and domain separation tags.
+pub mod hash_type;
+
 /// Tree Builder
 #[cfg(feature = "gpu")]
 pub mod tree_builder;
@@ -31,17 +34,10 @@
 #[cfg(feature = "gpu")]
 pub mod column_tree_builder;
 
-<<<<<<< HEAD
-#[cfg(feature = "gpu")]
-pub mod gpu;
-
-#[cfg(feature = "gpu")]
-=======
 #[cfg(all(feature = "gpu", not(target_os = "macos")))]
 mod gpu;
 
 #[cfg(all(feature = "gpu", not(target_os = "macos")))]
->>>>>>> 221ec39b
 pub mod cl;
 
 /// Batch Hasher
@@ -52,7 +48,7 @@
     0x59, 0x62, 0xbe, 0x5d, 0x76, 0x3d, 0x31, 0x8d, 0x17, 0xdb, 0x37, 0x32, 0x54, 0x06, 0xbc, 0xe5,
 ];
 
-#[derive(Copy, Clone, Debug)]
+#[derive(Copy, Clone, Debug, PartialEq)]
 pub enum Strength {
     Standard,
     Strengthened,
@@ -98,8 +94,8 @@
     let partial_rounds = match width {
         2 | 3 => 55,
         4 | 5 | 6 | 7 => 56,
-        8 | 9 | 10 | 11 | 12 => 57,
-        17 | 25 => 59,
+        8 | 9 | 10 | 11 | 12 | 13 | 14 | 15 => 57,
+        16 | 17 | 25 => 59,
         37 => 60,
         65 => 61,
         _ => panic!(format!("unsupported arity, {}", arity)),
