#![allow(dead_code)]
#![allow(unused_imports)]
#[macro_use]
extern crate lazy_static;

pub use crate::poseidon::{Arity, Poseidon};
use crate::round_constants::generate_constants;
pub use bellperson::bls::Fr as Scalar;
use bellperson::bls::FrRepr;
pub use error::Error;
use ff::{Field, PrimeField, ScalarEngine};
use generic_array::GenericArray;

/// Poseidon circuit
pub mod circuit;
pub mod error;
mod matrix;
mod mds;

/// Poseidon hash
pub mod poseidon;
mod poseidon_alt;
mod preprocessing;
mod round_constants;

/// Tree Builder
#[cfg(feature = "gpu")]
pub mod tree_builder;

/// Column Tree Builder
#[cfg(feature = "gpu")]
pub mod column_tree_builder;

<<<<<<< HEAD
#[cfg(feature = "gpu")]
pub mod gpu;

#[cfg(feature = "gpu")]
=======
#[cfg(all(feature = "gpu", not(target_os = "macos")))]
mod gpu;

#[cfg(all(feature = "gpu", not(target_os = "macos")))]
>>>>>>> bdda52a4
pub mod cl;

/// Batch Hasher
#[cfg(feature = "gpu")]
pub mod batch_hasher;

pub(crate) const TEST_SEED: [u8; 16] = [
    0x59, 0x62, 0xbe, 0x5d, 0x76, 0x3d, 0x31, 0x8d, 0x17, 0xdb, 0x37, 0x32, 0x54, 0x06, 0xbc, 0xe5,
];

#[derive(Copy, Clone, Debug)]
pub enum Strength {
    Standard,
    Strengthened,
}

pub(crate) const DEFAULT_STRENGTH: Strength = Strength::Standard;

pub trait BatchHasher<A>
where
    A: Arity<Scalar>,
{
    // type State;

    fn hash(&mut self, preimages: &[GenericArray<Scalar, A>]) -> Result<Vec<Scalar>, Error>;

    fn hash_into_slice(
        &mut self,
        target_slice: &mut [Scalar],
        preimages: &[GenericArray<Scalar, A>],
    ) -> Result<(), Error> {
        assert_eq!(target_slice.len(), preimages.len());
        // FIXME: Account for max batch size.

        Ok(target_slice.copy_from_slice(self.hash(preimages)?.as_slice()))
    }

    /// `max_batch_size` is advisory. Implenters of `BatchHasher` should ensure that up to the returned max hashes can
    /// be safely performed on the target GPU (currently 2080Ti). The max returned should represent a safe batch size
    /// optimized for performance.
    /// `BatchHasher` users are responsible for not attempting to hash batches larger than the advised maximum.
    fn max_batch_size(&self) -> usize {
        700000
    }
}

// Round numbers for supported arities. Not all arities have been supplied.
// If a new arity need be supported, the appropriate value should be included by running
// the script: https://extgit.iaik.tugraz.at/krypto/hadeshash/blob/master/code/scripts/calc_round_numbers.py
fn round_numbers_base(arity: usize) -> (usize, usize) {
    let width = arity + 1;

    let full_rounds = 8;
    let partial_rounds = match width {
        2 | 3 => 55,
        4 | 5 | 6 | 7 => 56,
        8 | 9 | 10 | 11 | 12 => 57,
        17 | 25 => 59,
        37 => 60,
        65 => 61,
        _ => panic!(format!("unsupported arity, {}", arity)),
    };

    (full_rounds, partial_rounds)
}

// In case of newly-discovered attacks, we may need stronger security.
// This option exists so we can preemptively create circuits in order to switch
// to them quickly if needed.
//
// "A realistic alternative is to increase the number of partial rounds by 25%.
// Then it is unlikely that a new attack breaks through this number,
// but even if this happens then the complexity is almost surely above 2^64, and you will be safe."
// - D Khovratovich
fn round_numbers_strengthened(arity: usize) -> (usize, usize) {
    let (full_round, partial_rounds) = round_numbers_base(arity);

    // Increase by 25%, rounding up.
    let strengthened_partial_rounds = f64::ceil(partial_rounds as f64 * 1.25) as usize;

    (full_round, strengthened_partial_rounds)
}

pub fn round_numbers(arity: usize, strength: &Strength) -> (usize, usize) {
    match strength {
        Strength::Standard => round_numbers_base(arity),
        Strength::Strengthened => round_numbers_strengthened(arity),
    }
}

/// convert
pub fn scalar_from_u64<Fr: PrimeField>(i: u64) -> Fr {
    Fr::from_repr(<Fr::Repr as From<u64>>::from(i)).unwrap()
}

/// create field element from four u64
pub fn scalar_from_u64s(parts: [u64; 4]) -> Scalar {
    Scalar::from_repr(FrRepr(parts)).unwrap()
}

const SBOX: u8 = 1; // x^5
const FIELD: u8 = 1; // Gf(p)

fn round_constants<E: ScalarEngine>(arity: usize, strength: &Strength) -> Vec<E::Fr> {
    let t = arity + 1;

    let (full_rounds, partial_rounds) = round_numbers(arity, strength);

    let r_f = full_rounds as u16;
    let r_p = partial_rounds as u16;

    let fr_num_bits = E::Fr::NUM_BITS;
    let field_size = {
        assert!(fr_num_bits <= std::u16::MAX as u32);
        // It's safe to convert to u16 for compatibility with other types.
        fr_num_bits as u16
    };

    generate_constants::<E>(FIELD, SBOX, field_size, t as u16, r_f, r_p)
}

/// Apply the quintic S-Box (s^5) to a given item
pub(crate) fn quintic_s_box<E: ScalarEngine>(
    l: &mut E::Fr,
    pre_add: Option<&E::Fr>,
    post_add: Option<&E::Fr>,
) {
    if let Some(x) = pre_add {
        l.add_assign(x);
    }
    let c = *l;
    let mut tmp = l.clone();
    tmp.mul_assign(&c);
    tmp.mul_assign(&tmp.clone());
    l.mul_assign(&tmp);
    if let Some(x) = post_add {
        l.add_assign(x);
    }
}

#[cfg(test)]
mod tests {
    use super::*;

    #[test]
    fn test_strengthened_round_constants() {
        let cases = [
            (1, 69),
            (2, 69),
            (3, 70),
            (4, 70),
            (5, 70),
            (6, 70),
            (7, 72),
            (8, 72),
            (9, 72),
            (10, 72),
            (11, 72),
            (16, 74),
            (24, 74),
            (36, 75),
            (64, 77),
        ];

        cases.iter().for_each(|(arity, expected_rounds)| {
            let (full_rounds, actual_rounds) = round_numbers_strengthened(*arity);
            assert_eq!(8, full_rounds);
            assert_eq!(
                *expected_rounds, actual_rounds,
                "wrong number of partial rounds for arity {}",
                *arity
            );
        })
    }
}<|MERGE_RESOLUTION|>--- conflicted
+++ resolved
@@ -31,17 +31,10 @@
 #[cfg(feature = "gpu")]
 pub mod column_tree_builder;
 
-<<<<<<< HEAD
-#[cfg(feature = "gpu")]
-pub mod gpu;
-
-#[cfg(feature = "gpu")]
-=======
 #[cfg(all(feature = "gpu", not(target_os = "macos")))]
 mod gpu;
 
 #[cfg(all(feature = "gpu", not(target_os = "macos")))]
->>>>>>> bdda52a4
 pub mod cl;
 
 /// Batch Hasher
