--- conflicted
+++ resolved
@@ -17,22 +17,13 @@
 ff = { version = "0.2.1", package = "fff" }
 generic-array = "0.14.4"
 log = "0.4.8"
-<<<<<<< HEAD
 
-neptune = { path = "../", features=["gpu"],default-features = false }
-=======
 neptune = { path = "../", default-features = false, features=["gpu"] }
 rust-gpu-tools = { version = "0.3.0", optional = true }
 structopt = { version = "0.3", default-features = false }
->>>>>>> f7dc05ad
 
 [features]
 default = ["pairing", "gpu"]
 gpu = ["neptune/gpu", "rust-gpu-tools"]
 pairing = ["neptune/pairing", "bellperson/pairing"]
-<<<<<<< HEAD
 blst = ["neptune/blst", "bellperson/blst"]
-
-=======
-blst = ["neptune/blst", "bellperson/blst"]
->>>>>>> f7dc05ad
