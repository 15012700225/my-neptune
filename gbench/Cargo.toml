--- conflicted
+++ resolved
@@ -8,22 +8,13 @@
 
 [dependencies]
 lazy_static = "1.4.0"
-<<<<<<< HEAD
-#bellperson = "0.6.3"
-bellperson = {version = "0.9.2", path="../../my-bellman"}
-=======
-bellperson = { version = "0.12", default-features = false }
->>>>>>> 221ec39b
+bellperson = {version = "0.12", path="../../my-bellman", default-features = false }
 blake2s_simd = "0.5"
 byteorder = "1"
 env_logger = "0.7.1"
 ff = { version = "0.2.1", package = "fff" }
 generic-array = "0.14.4"
 log = "0.4.8"
-<<<<<<< HEAD
-paired = "0.19.0"
-neptune = { path = "../", features=["gpu"] }
-=======
 neptune = { path = "../", default-features = false }
 
 [features]
@@ -31,4 +22,3 @@
 gpu = ["neptune/gpu"]
 pairing = ["neptune/pairing", "bellperson/pairing"]
 blst = ["neptune/blst", "bellperson/blst"]
->>>>>>> 221ec39b
